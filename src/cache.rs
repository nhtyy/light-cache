--- conflicted
+++ resolved
@@ -5,11 +5,7 @@
 use crate::policy::{NoopPolicy, Policy};
 pub use hashbrown::hash_map::DefaultHashBuilder;
 
-<<<<<<< HEAD
-use std::fmt::Error;
-=======
 use std::future::Future;
->>>>>>> 716080eb
 use std::hash::{BuildHasher, Hash};
 use std::ops::Deref;
 use std::sync::Arc;
@@ -111,18 +107,10 @@
 
     pub async fn get_or_try_insert<F, Fut, Err>(&self, key: K, init: F) -> Result<V, Err>
     where
-<<<<<<< HEAD
-        F: FnOnce() -> Fut + Unpin,
+        F: FnOnce() -> Fut,
         Fut: std::future::Future<Output = Result<V, Err>>,
-=======
-        F: FnOnce() -> Fut,
-        Fut: Future<Output = Result<V, Err>>,
->>>>>>> 716080eb
     {
-        let inner = self.get_or_try_insert_inner(key, init).await;
-        //self.policy.on_get_or_insert(&key, self); todo
-
-        inner
+        self.policy.get_or_try_insert(key, self, init).await
     }
 
     /// Insert a value directly into the cache
@@ -162,7 +150,11 @@
     }
 
     #[inline]
-    pub(crate) fn get_or_insert_no_policy<F, Fut>(&self, key: K, init: F) -> GetOrInsertFuture<K, V, S, F, Fut> {
+    pub(crate) fn get_or_insert_no_policy<F, Fut>(
+        &self,
+        key: K,
+        init: F,
+    ) -> GetOrInsertFuture<K, V, S, F, Fut> {
         // happy path, the value is already in the cache
         // this will slow down benchmarking but should speed up real world usage
         if let Some(value) = self.map.get(&key) {
@@ -181,7 +173,17 @@
         }
     }
 
-    fn get_or_try_insert_inner<F, Fut, E>(&self, key: K, init: F) -> GetOrTryInsertFuture<K, V, S, F, Fut> {
+    pub(crate) fn get_or_try_insert_no_policy<F, Fut, E>(
+        &self,
+        key: K,
+        init: F,
+    ) -> GetOrTryInsertFuture<K, V, S, F, Fut> {
+        // happy path, the value is already in the cache
+        // this will slow down benchmarking but should speed up real world usage
+        if let Some(value) = self.map.get(&key) {
+            return GetOrTryInsertFuture::Ready(Some(value));
+        }
+
         let (hash, shard) = self.map.shard(&key).unwrap();
 
         GetOrTryInsertFuture::Waiting {
